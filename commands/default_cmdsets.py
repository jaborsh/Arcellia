"""
Command sets

All commands in the game must be grouped in a cmdset.  A given command
can be part of any number of cmdsets and cmdsets can be added/removed
and merged onto entities at runtime.

To create new commands to populate the cmdset, see
`commands/command.py`.

This module wraps the default command sets of Evennia; overloads them
to add/remove commands from the default lineup. You can create your
own cmdsets by inheriting from them or directly from `evennia.CmdSet`.

"""

from evennia import CmdSet, default_cmds

from commands import (
    account,
    admin,
<<<<<<< HEAD
    clothing,
=======
    building,
    # clothing,
>>>>>>> 0dccec77
    comms,
    developer,
    general,
    git,
    help,
    system,
    unloggedin,
)


def add_modules(self, modules):
    """
    Add all commands from modules passed by argument.
    """
    for module_group in modules.values():
        for module in module_group:
            for cmd_name in module.__all__:
                cmd_class = getattr(module, cmd_name)
                self.add(cmd_class)


class AccountCmdSet(default_cmds.AccountCmdSet):
    """
    This is the cmdset available to the Account at all times. It is
    combined with the `CharacterCmdSet` when the Account puppets a
    Character. It holds game-account-specific commands, channel
    commands, etc.
    """

    key = "DefaultAccount"

    def at_cmdset_creation(self):
        """
        Populates the cmdset
        """
        modules = {
            "Developer Modules": [developer, git],
            "Admin Modules": [admin],
            "Account Modules": [account],
            "Building Modules": [building],
            "Comm Modules": [comms],
            "Help Modules": [help],
            "System Modules": [system],
        }
        add_modules(self, modules)


class CharacterCmdSet(default_cmds.CharacterCmdSet):
    """
    The `CharacterCmdSet` contains general in-game commands like `look`,
    `get`, etc available on in-game Character objects. It is merged with
    the `AccountCmdSet` when an Account puppets a Character.
    """

    key = "DefaultCharacter"

    def at_cmdset_creation(self):
        """
        Populates the cmdset
        """
        modules = {
            "General Modules": [general],
        }
        add_modules(self, modules)


class MobCmdSet(CmdSet):
    """
    The `MobCmdSet` contains default commands for mobs. These will closely
    mirror the basic commands available to characters.
    """

    key = "DefaultMob"

    def at_cmdset_creation(self):
        modules = {
            "General Modules": [general],
            "Merchant Modules": [clothing],
        }
        add_modules(self, modules)


class SessionCmdSet(default_cmds.SessionCmdSet):
    """
    This cmdset is made available on Session level once logged in. It
    is empty by default.
    """

    key = "DefaultSession"

    def at_cmdset_creation(self):
        """
        This is the only method defined in a cmdset, called during
        its creation. It should populate the set with command instances.

        As and example we just add the empty base `Command` object.
        It prints some info.
        """
        super().at_cmdset_creation()


class UnloggedinCmdSet(default_cmds.UnloggedinCmdSet):
    """
    Command set available to the Session before being logged in.  This
    holds commands like creating a new account, logging in, etc.
    """

    key = "DefaultUnloggedin"

    def at_cmdset_creation(self):
        """
        Populates the cmdset
        """
        modules = {"Unloggedin Modules": [unloggedin]}
        add_modules(self, modules)<|MERGE_RESOLUTION|>--- conflicted
+++ resolved
@@ -19,12 +19,7 @@
 from commands import (
     account,
     admin,
-<<<<<<< HEAD
     clothing,
-=======
-    building,
-    # clothing,
->>>>>>> 0dccec77
     comms,
     developer,
     general,
